--- conflicted
+++ resolved
@@ -10,14 +10,10 @@
 When releasing, please add the new-release-boilerplate to docs/pallas/CHANGELOG.md.
 -->
 
-## jax 0.4.37
-
-<<<<<<< HEAD
-* Bug fixes
-  * Fix a bug that will throw `index out of range` error in
-    {func}`jax.lax.while_loop` if the user register pytree node class with
-    different aux data for the flatten and flatten_with_path.
-=======
+## jax 0.4.38
+
+## jax 0.4.37 (Dec 9, 2024)
+
 This is a patch release of jax 0.4.36. Only "jax" was released at this version.
 
 * Bug fixes
@@ -26,7 +22,6 @@
     {func}`jax.lax.while_loop` if the user register pytree node class with
     different aux data for the flatten and flatten_with_path.
   * Pinned a new libtpu release (0.0.6) that fixes a compiler bug on TPU v6e.
->>>>>>> ffb07cda
 
 ## jax 0.4.36 (Dec 5, 2024)
 
